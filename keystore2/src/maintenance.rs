--- conflicted
+++ resolved
@@ -303,21 +303,13 @@
             password.is_some()
         );
         let _wp = wd::watch("IKeystoreMaintenance::onUserPasswordChanged");
-<<<<<<< HEAD
-        map_or_log_err(Self::on_user_password_changed(user_id, password.map(|pw| pw.into())), Ok)
-=======
         map_or_log_err(Self::on_user_password_changed(user_id, password.map(|pw| pw.into())))
->>>>>>> 057ae122
     }
 
     fn onUserAdded(&self, user_id: i32) -> BinderResult<()> {
         log::info!("onUserAdded(user={user_id})");
         let _wp = wd::watch("IKeystoreMaintenance::onUserAdded");
-<<<<<<< HEAD
-        map_or_log_err(self.add_or_remove_user(user_id), Ok)
-=======
         map_or_log_err(self.add_or_remove_user(user_id))
->>>>>>> 057ae122
     }
 
     fn initUserSuperKeys(
@@ -328,35 +320,6 @@
     ) -> BinderResult<()> {
         log::info!("initUserSuperKeys(user={user_id}, allow_existing={allow_existing})");
         let _wp = wd::watch("IKeystoreMaintenance::initUserSuperKeys");
-<<<<<<< HEAD
-        map_or_log_err(self.init_user_super_keys(user_id, password.into(), allow_existing), Ok)
-    }
-
-    fn onUserRemoved(&self, user_id: i32) -> BinderResult<()> {
-        log::info!("onUserRemoved(user={user_id})");
-        let _wp = wd::watch("IKeystoreMaintenance::onUserRemoved");
-        map_or_log_err(self.add_or_remove_user(user_id), Ok)
-    }
-
-    fn onUserLskfRemoved(&self, user_id: i32) -> BinderResult<()> {
-        log::info!("onUserLskfRemoved(user={user_id})");
-        let _wp = wd::watch("IKeystoreMaintenance::onUserLskfRemoved");
-        map_or_log_err(Self::on_user_lskf_removed(user_id), Ok)
-    }
-
-    fn clearNamespace(&self, domain: Domain, nspace: i64) -> BinderResult<()> {
-        log::info!("clearNamespace({domain:?}, nspace={nspace})");
-        let _wp = wd::watch("IKeystoreMaintenance::clearNamespace");
-        map_or_log_err(self.clear_namespace(domain, nspace), Ok)
-    }
-
-    fn earlyBootEnded(&self) -> BinderResult<()> {
-        log::info!("earlyBootEnded()");
-        let _wp = wd::watch("IKeystoreMaintenance::earlyBootEnded");
-        map_or_log_err(Self::early_boot_ended(), Ok)
-    }
-
-=======
         map_or_log_err(self.init_user_super_keys(user_id, password.into(), allow_existing))
     }
 
@@ -384,7 +347,6 @@
         map_or_log_err(Self::early_boot_ended())
     }
 
->>>>>>> 057ae122
     fn migrateKeyNamespace(
         &self,
         source: &KeyDescriptor,
@@ -392,19 +354,12 @@
     ) -> BinderResult<()> {
         log::info!("migrateKeyNamespace(src={source:?}, dest={destination:?})");
         let _wp = wd::watch("IKeystoreMaintenance::migrateKeyNamespace");
-<<<<<<< HEAD
-        map_or_log_err(Self::migrate_key_namespace(source, destination), Ok)
-=======
         map_or_log_err(Self::migrate_key_namespace(source, destination))
->>>>>>> 057ae122
     }
 
     fn deleteAllKeys(&self) -> BinderResult<()> {
         log::warn!("deleteAllKeys()");
         let _wp = wd::watch("IKeystoreMaintenance::deleteAllKeys");
-<<<<<<< HEAD
-        map_or_log_err(Self::delete_all_keys(), Ok)
-=======
         map_or_log_err(Self::delete_all_keys())
     }
 
@@ -416,16 +371,5 @@
         log::info!("getAppUidsAffectedBySid(secure_user_id={secure_user_id:?})");
         let _wp = wd::watch("IKeystoreMaintenance::getAppUidsAffectedBySid");
         map_or_log_err(Self::get_app_uids_affected_by_sid(user_id, secure_user_id))
->>>>>>> 057ae122
-    }
-
-    fn getAppUidsAffectedBySid(
-        &self,
-        user_id: i32,
-        secure_user_id: i64,
-    ) -> BinderResult<std::vec::Vec<i64>> {
-        log::info!("getAppUidsAffectedBySid(secure_user_id={secure_user_id:?})");
-        let _wp = wd::watch("IKeystoreMaintenance::getAppUidsAffectedBySid");
-        map_or_log_err(Self::get_app_uids_affected_by_sid(user_id, secure_user_id), Ok)
     }
 }