--- conflicted
+++ resolved
@@ -27,19 +27,11 @@
 use android_security_authorization::aidl::android::security::authorization::{
     AuthorizationTokens::AuthorizationTokens, IKeystoreAuthorization::BnKeystoreAuthorization,
     IKeystoreAuthorization::IKeystoreAuthorization, ResponseCode::ResponseCode,
-<<<<<<< HEAD
 };
 use android_security_authorization::binder::{
     BinderFeatures, ExceptionCode, Interface, Result as BinderResult, Status as BinderStatus,
     Strong,
 };
-=======
-};
-use android_security_authorization::binder::{
-    BinderFeatures, ExceptionCode, Interface, Result as BinderResult, Status as BinderStatus,
-    Strong,
-};
->>>>>>> 057ae122
 use android_system_keystore2::aidl::android::system::keystore2::ResponseCode::ResponseCode as KsResponseCode;
 use anyhow::{Context, Result};
 use keystore2_crypto::Password;
@@ -265,16 +257,6 @@
 impl IKeystoreAuthorization for AuthorizationManager {
     fn addAuthToken(&self, auth_token: &HardwareAuthToken) -> BinderResult<()> {
         let _wp = wd::watch("IKeystoreAuthorization::addAuthToken");
-<<<<<<< HEAD
-        map_or_log_err(self.add_auth_token(auth_token), Ok)
-    }
-
-    fn onDeviceUnlocked(&self, user_id: i32, password: Option<&[u8]>) -> BinderResult<()> {
-        let _wp = wd::watch("IKeystoreAuthorization::onDeviceUnlocked");
-        map_or_log_err(self.on_device_unlocked(user_id, password.map(|pw| pw.into())), Ok)
-    }
-
-=======
         map_or_log_err(self.add_auth_token(auth_token))
     }
 
@@ -283,7 +265,6 @@
         map_or_log_err(self.on_device_unlocked(user_id, password.map(|pw| pw.into())))
     }
 
->>>>>>> 057ae122
     fn onDeviceLocked(
         &self,
         user_id: i32,
@@ -291,29 +272,17 @@
         weak_unlock_enabled: bool,
     ) -> BinderResult<()> {
         let _wp = wd::watch("IKeystoreAuthorization::onDeviceLocked");
-<<<<<<< HEAD
-        map_or_log_err(self.on_device_locked(user_id, unlocking_sids, weak_unlock_enabled), Ok)
-=======
         map_or_log_err(self.on_device_locked(user_id, unlocking_sids, weak_unlock_enabled))
->>>>>>> 057ae122
     }
 
     fn onWeakUnlockMethodsExpired(&self, user_id: i32) -> BinderResult<()> {
         let _wp = wd::watch("IKeystoreAuthorization::onWeakUnlockMethodsExpired");
-<<<<<<< HEAD
-        map_or_log_err(self.on_weak_unlock_methods_expired(user_id), Ok)
-=======
         map_or_log_err(self.on_weak_unlock_methods_expired(user_id))
->>>>>>> 057ae122
     }
 
     fn onNonLskfUnlockMethodsExpired(&self, user_id: i32) -> BinderResult<()> {
         let _wp = wd::watch("IKeystoreAuthorization::onNonLskfUnlockMethodsExpired");
-<<<<<<< HEAD
-        map_or_log_err(self.on_non_lskf_unlock_methods_expired(user_id), Ok)
-=======
         map_or_log_err(self.on_non_lskf_unlock_methods_expired(user_id))
->>>>>>> 057ae122
     }
 
     fn getAuthTokensForCredStore(
@@ -323,16 +292,6 @@
         auth_token_max_age_millis: i64,
     ) -> binder::Result<AuthorizationTokens> {
         let _wp = wd::watch("IKeystoreAuthorization::getAuthTokensForCredStore");
-<<<<<<< HEAD
-        map_or_log_err(
-            self.get_auth_tokens_for_credstore(
-                challenge,
-                secure_user_id,
-                auth_token_max_age_millis,
-            ),
-            Ok,
-        )
-=======
         map_or_log_err(self.get_auth_tokens_for_credstore(
             challenge,
             secure_user_id,
@@ -353,21 +312,5 @@
                 Some(CString::new("Feature is not enabled.").unwrap().as_c_str()),
             ))
         }
->>>>>>> 057ae122
-    }
-
-    fn getLastAuthTime(
-        &self,
-        secure_user_id: i64,
-        auth_types: &[HardwareAuthenticatorType],
-    ) -> binder::Result<i64> {
-        if aconfig_android_hardware_biometrics_rust::last_authentication_time() {
-            map_or_log_err(self.get_last_auth_time(secure_user_id, auth_types), Ok)
-        } else {
-            Err(BinderStatus::new_service_specific_error(
-                ResponseCode::PERMISSION_DENIED.0,
-                Some(CString::new("Feature is not enabled.").unwrap().as_c_str()),
-            ))
-        }
     }
 }