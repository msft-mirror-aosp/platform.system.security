--- conflicted
+++ resolved
@@ -996,11 +996,7 @@
         forced: bool,
     ) -> binder::Result<CreateOperationResponse> {
         let _wp = self.watch("IKeystoreSecurityLevel::createOperation");
-<<<<<<< HEAD
-        map_or_log_err(self.create_operation(key, operation_parameters, forced), Ok)
-=======
         map_or_log_err(self.create_operation(key, operation_parameters, forced))
->>>>>>> 89b565a4
     }
     fn generateKey(
         &self,
@@ -1052,11 +1048,7 @@
         storage_key: &KeyDescriptor,
     ) -> binder::Result<EphemeralStorageKeyResponse> {
         let _wp = self.watch("IKeystoreSecurityLevel::convertStorageKeyToEphemeral");
-<<<<<<< HEAD
-        map_or_log_err(self.convert_storage_key_to_ephemeral(storage_key), Ok)
-=======
         map_or_log_err(self.convert_storage_key_to_ephemeral(storage_key))
->>>>>>> 89b565a4
     }
     fn deleteKey(&self, key: &KeyDescriptor) -> binder::Result<()> {
         let _wp = self.watch("IKeystoreSecurityLevel::deleteKey");
@@ -1144,84 +1136,4 @@
             println!("RKPD key was NOT upgraded.");
         }
     }
-}
-
-#[cfg(test)]
-mod tests {
-    use super::*;
-    use crate::error::map_km_error;
-    use crate::globals::get_keymint_device;
-    use crate::utils::upgrade_keyblob_if_required_with;
-    use android_hardware_security_keymint::aidl::android::hardware::security::keymint::{
-        Algorithm::Algorithm, AttestationKey::AttestationKey, KeyParameter::KeyParameter,
-        KeyParameterValue::KeyParameterValue, Tag::Tag,
-    };
-    use keystore2_crypto::parse_subject_from_certificate;
-    use rkpd_client::get_rkpd_attestation_key;
-
-    #[test]
-    // This is a helper for a manual test. We want to check that after a system upgrade RKPD
-    // attestation keys can also be upgraded and stored again with RKPD. The steps are:
-    // 1. Run this test and check in stdout that no key upgrade happened.
-    // 2. Perform a system upgrade.
-    // 3. Run this test and check in stdout that key upgrade did happen.
-    //
-    // Note that this test must be run with that same UID every time. Running as root, i.e. UID 0,
-    // should do the trick. Also, use "--nocapture" flag to get stdout.
-    fn test_rkpd_attestation_key_upgrade() {
-        binder::ProcessState::start_thread_pool();
-        let security_level = SecurityLevel::TRUSTED_ENVIRONMENT;
-        let (keymint, info, _) = get_keymint_device(&security_level).unwrap();
-        let key_id = 0;
-        let mut key_upgraded = false;
-
-        let rpc_name = get_remotely_provisioned_component_name(&security_level).unwrap();
-        let key = get_rkpd_attestation_key(&rpc_name, key_id).unwrap();
-        assert!(!key.keyBlob.is_empty());
-        assert!(!key.encodedCertChain.is_empty());
-
-        upgrade_keyblob_if_required_with(
-            &*keymint,
-            info.versionNumber,
-            &key.keyBlob,
-            /*upgrade_params=*/ &[],
-            /*km_op=*/
-            |blob| {
-                let params = vec![
-                    KeyParameter {
-                        tag: Tag::ALGORITHM,
-                        value: KeyParameterValue::Algorithm(Algorithm::AES),
-                    },
-                    KeyParameter {
-                        tag: Tag::ATTESTATION_CHALLENGE,
-                        value: KeyParameterValue::Blob(vec![0; 16]),
-                    },
-                    KeyParameter { tag: Tag::KEY_SIZE, value: KeyParameterValue::Integer(128) },
-                ];
-                let attestation_key = AttestationKey {
-                    keyBlob: blob.to_vec(),
-                    attestKeyParams: vec![],
-                    issuerSubjectName: parse_subject_from_certificate(&key.encodedCertChain)
-                        .unwrap(),
-                };
-
-                map_km_error(keymint.generateKey(&params, Some(&attestation_key)))
-            },
-            /*new_blob_handler=*/
-            |new_blob| {
-                // This handler is only executed if a key upgrade was performed.
-                key_upgraded = true;
-                let _wp = wd::watch("Calling store_rkpd_attestation_key()");
-                store_rkpd_attestation_key(&rpc_name, &key.keyBlob, new_blob).unwrap();
-                Ok(())
-            },
-        )
-        .unwrap();
-
-        if key_upgraded {
-            println!("RKPD key was upgraded and stored with RKPD.");
-        } else {
-            println!("RKPD key was NOT upgraded.");
-        }
-    }
 }