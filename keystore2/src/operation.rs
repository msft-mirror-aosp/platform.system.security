--- conflicted
+++ resolved
@@ -822,38 +822,18 @@
 impl IKeystoreOperation for KeystoreOperation {
     fn updateAad(&self, aad_input: &[u8]) -> binder::Result<()> {
         let _wp = wd::watch("IKeystoreOperation::updateAad");
-<<<<<<< HEAD
-        map_or_log_err(
-            self.with_locked_operation(
-                |op| op.update_aad(aad_input).context(ks_err!("KeystoreOperation::updateAad")),
-                false,
-            ),
-            Ok,
-        )
-=======
         map_or_log_err(self.with_locked_operation(
             |op| op.update_aad(aad_input).context(ks_err!("KeystoreOperation::updateAad")),
             false,
         ))
->>>>>>> 057ae122
     }
 
     fn update(&self, input: &[u8]) -> binder::Result<Option<Vec<u8>>> {
         let _wp = wd::watch("IKeystoreOperation::update");
-<<<<<<< HEAD
-        map_or_log_err(
-            self.with_locked_operation(
-                |op| op.update(input).context(ks_err!("KeystoreOperation::update")),
-                false,
-            ),
-            Ok,
-        )
-=======
         map_or_log_err(self.with_locked_operation(
             |op| op.update(input).context(ks_err!("KeystoreOperation::update")),
             false,
         ))
->>>>>>> 057ae122
     }
     fn finish(
         &self,
@@ -861,20 +841,10 @@
         signature: Option<&[u8]>,
     ) -> binder::Result<Option<Vec<u8>>> {
         let _wp = wd::watch("IKeystoreOperation::finish");
-<<<<<<< HEAD
-        map_or_log_err(
-            self.with_locked_operation(
-                |op| op.finish(input, signature).context(ks_err!("KeystoreOperation::finish")),
-                true,
-            ),
-            Ok,
-        )
-=======
         map_or_log_err(self.with_locked_operation(
             |op| op.finish(input, signature).context(ks_err!("KeystoreOperation::finish")),
             true,
         ))
->>>>>>> 057ae122
     }
 
     fn abort(&self) -> binder::Result<()> {
