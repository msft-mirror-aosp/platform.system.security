/*
 * Copyright 2021 The Android Open Source Project
 *
 * Licensed under the Apache License, Version 2.0 (the "License");
 * you may not use this file except in compliance with the License.
 * You may obtain a copy of the License at
 *
 *      http://www.apache.org/licenses/LICENSE-2.0
 *
 * Unless required by applicable law or agreed to in writing, software
 * distributed under the License is distributed on an "AS IS" BASIS,
 * WITHOUT WARRANTIES OR CONDITIONS OF ANY KIND, either express or implied.
 * See the License for the specific language governing permissions and
 * limitations under the License.
 */

#include <string>
#include <vector>

#include <aidl/android/hardware/security/keymint/IRemotelyProvisionedComponent.h>
#include <android/binder_manager.h>
#include <cppbor.h>
#include <gflags/gflags.h>
#include <keymaster/cppcose/cppcose.h>
#include <log/log.h>
#include <remote_prov/remote_prov_utils.h>
<<<<<<< HEAD
=======
#include <sys/random.h>
>>>>>>> 7c4c55db
#include <vintf/VintfObject.h>

using std::set;
using std::string;
using std::vector;

using aidl::android::hardware::security::keymint::DeviceInfo;
using aidl::android::hardware::security::keymint::IRemotelyProvisionedComponent;
using aidl::android::hardware::security::keymint::MacedPublicKey;
using aidl::android::hardware::security::keymint::ProtectedData;
using aidl::android::hardware::security::keymint::remote_prov::generateEekChain;
using aidl::android::hardware::security::keymint::remote_prov::getProdEekChain;

using android::vintf::HalManifest;
using android::vintf::VintfObject;

using namespace cppbor;
using namespace cppcose;

DEFINE_bool(test_mode, false, "If enabled, a fake EEK key/cert are used.");

namespace {

const string kPackage = "android.hardware.security.keymint";
const string kInterface = "IRemotelyProvisionedComponent";
const string kFormattedName = kPackage + "." + kInterface + "/";

<<<<<<< HEAD
std::vector<uint8_t> getChallenge() {
    return std::vector<uint8_t>(0);
=======
constexpr size_t kChallengeSize = 16;

std::vector<uint8_t> generateChallenge() {
    std::vector<uint8_t> challenge(kChallengeSize);

    ssize_t bytesRemaining = static_cast<ssize_t>(challenge.size());
    uint8_t* writePtr = challenge.data();
    while (bytesRemaining > 0) {
        int bytesRead = getrandom(writePtr, bytesRemaining, /*flags=*/0);
        if (bytesRead < 0) {
            LOG_FATAL_IF(errno != EINTR, "%d - %s", errno, strerror(errno));
        }
        bytesRemaining -= bytesRead;
        writePtr += bytesRead;
    }

    return challenge;
>>>>>>> 7c4c55db
}

std::vector<uint8_t> composeCertificateRequest(ProtectedData&& protectedData,
                                               DeviceInfo&& deviceInfo,
                                               const std::vector<uint8_t>& challenge) {
    Array emptyMacedKeysToSign;
    emptyMacedKeysToSign
        .add(std::vector<uint8_t>(0))   // empty protected headers as bstr
        .add(Map())                     // empty unprotected headers
        .add(Null())                    // nil for the payload
        .add(std::vector<uint8_t>(0));  // empty tag as bstr
    Array certificateRequest;
    certificateRequest.add(EncodedItem(std::move(deviceInfo.deviceInfo)))
        .add(challenge)
        .add(EncodedItem(std::move(protectedData.protectedData)))
        .add(std::move(emptyMacedKeysToSign));
    return certificateRequest.encode();
}

int32_t errorMsg(string name) {
    std::cerr << "Failed for rkp instance: " << name;
    return -1;
}

std::vector<uint8_t> getEekChain() {
    if (FLAGS_test_mode) {
        const std::vector<uint8_t> kFakeEekId = {'f', 'a', 'k', 'e', 0};
        auto eekOrErr = generateEekChain(3 /* chainlength */, kFakeEekId);
        LOG_FATAL_IF(!eekOrErr, "Failed to generate test EEK somehow: %s",
                     eekOrErr.message().c_str());
        auto [eek, ignored_pubkey, ignored_privkey] = eekOrErr.moveValue();
        return eek;
    }

    return getProdEekChain();
}

}  // namespace

int main(int argc, char** argv) {
    gflags::ParseCommandLineFlags(&argc, &argv, /*remove_flags=*/true);

    const std::vector<uint8_t> eek_chain = getEekChain();
<<<<<<< HEAD
=======
    const std::vector<uint8_t> challenge = generateChallenge();
>>>>>>> 7c4c55db

    std::shared_ptr<const HalManifest> manifest = VintfObject::GetDeviceHalManifest();
    set<string> rkpNames = manifest->getAidlInstances(kPackage, kInterface);
    for (auto name : rkpNames) {
        string fullName = kFormattedName + name;
        if (!AServiceManager_isDeclared(fullName.c_str())) {
            ALOGE("Could not find the following instance declared in the manifest: %s\n",
                  fullName.c_str());
            return errorMsg(name);
        }
        AIBinder* rkpAiBinder = AServiceManager_getService(fullName.c_str());
        ::ndk::SpAIBinder rkp_binder(rkpAiBinder);
        auto rkp_service = IRemotelyProvisionedComponent::fromBinder(rkp_binder);
        std::vector<uint8_t> keysToSignMac;
        std::vector<MacedPublicKey> emptyKeys;

        DeviceInfo deviceInfo;
        ProtectedData protectedData;
        if (rkp_service) {
            ALOGE("extracting bundle");
            ::ndk::ScopedAStatus status = rkp_service->generateCertificateRequest(
<<<<<<< HEAD
                FLAGS_test_mode, emptyKeys, eek_chain, getChallenge(), &deviceInfo, &protectedData,
=======
                FLAGS_test_mode, emptyKeys, eek_chain, challenge, &deviceInfo, &protectedData,
>>>>>>> 7c4c55db
                &keysToSignMac);
            if (!status.isOk()) {
                ALOGE("Bundle extraction failed. Error code: %d", status.getServiceSpecificError());
                return errorMsg(name);
            }
<<<<<<< HEAD
            std::vector<uint8_t> certificateRequest =
                composeCertificateRequest(std::move(protectedData), std::move(deviceInfo));
=======
            std::vector<uint8_t> certificateRequest = composeCertificateRequest(
                std::move(protectedData), std::move(deviceInfo), challenge);
>>>>>>> 7c4c55db
            std::copy(certificateRequest.begin(), certificateRequest.end(),
                      std::ostream_iterator<char>(std::cout));
        }
    }
}<|MERGE_RESOLUTION|>--- conflicted
+++ resolved
@@ -24,10 +24,7 @@
 #include <keymaster/cppcose/cppcose.h>
 #include <log/log.h>
 #include <remote_prov/remote_prov_utils.h>
-<<<<<<< HEAD
-=======
 #include <sys/random.h>
->>>>>>> 7c4c55db
 #include <vintf/VintfObject.h>
 
 using std::set;
@@ -55,10 +52,6 @@
 const string kInterface = "IRemotelyProvisionedComponent";
 const string kFormattedName = kPackage + "." + kInterface + "/";
 
-<<<<<<< HEAD
-std::vector<uint8_t> getChallenge() {
-    return std::vector<uint8_t>(0);
-=======
 constexpr size_t kChallengeSize = 16;
 
 std::vector<uint8_t> generateChallenge() {
@@ -76,7 +69,6 @@
     }
 
     return challenge;
->>>>>>> 7c4c55db
 }
 
 std::vector<uint8_t> composeCertificateRequest(ProtectedData&& protectedData,
@@ -120,10 +112,7 @@
     gflags::ParseCommandLineFlags(&argc, &argv, /*remove_flags=*/true);
 
     const std::vector<uint8_t> eek_chain = getEekChain();
-<<<<<<< HEAD
-=======
     const std::vector<uint8_t> challenge = generateChallenge();
->>>>>>> 7c4c55db
 
     std::shared_ptr<const HalManifest> manifest = VintfObject::GetDeviceHalManifest();
     set<string> rkpNames = manifest->getAidlInstances(kPackage, kInterface);
@@ -145,23 +134,14 @@
         if (rkp_service) {
             ALOGE("extracting bundle");
             ::ndk::ScopedAStatus status = rkp_service->generateCertificateRequest(
-<<<<<<< HEAD
-                FLAGS_test_mode, emptyKeys, eek_chain, getChallenge(), &deviceInfo, &protectedData,
-=======
                 FLAGS_test_mode, emptyKeys, eek_chain, challenge, &deviceInfo, &protectedData,
->>>>>>> 7c4c55db
                 &keysToSignMac);
             if (!status.isOk()) {
                 ALOGE("Bundle extraction failed. Error code: %d", status.getServiceSpecificError());
                 return errorMsg(name);
             }
-<<<<<<< HEAD
-            std::vector<uint8_t> certificateRequest =
-                composeCertificateRequest(std::move(protectedData), std::move(deviceInfo));
-=======
             std::vector<uint8_t> certificateRequest = composeCertificateRequest(
                 std::move(protectedData), std::move(deviceInfo), challenge);
->>>>>>> 7c4c55db
             std::copy(certificateRequest.begin(), certificateRequest.end(),
                       std::ostream_iterator<char>(std::cout));
         }
